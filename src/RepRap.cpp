--- conflicted
+++ resolved
@@ -286,11 +286,7 @@
 	roland->Spin();
 #endif
 
-<<<<<<< HEAD
-#if !defined(RTOS) && SUPPORT_SCANNER
-=======
 #if SUPPORT_SCANNER && !SCANNER_AS_SEPARATE_TASK
->>>>>>> b6a4a9d9
 	ticksInSpinState = 0;
 	spinningModule = moduleScanner;
 	scanner->Spin();
@@ -824,11 +820,7 @@
 		ch = '[';
 		for(size_t i = 0; i < NUM_FANS; i++)
 		{
-<<<<<<< HEAD
-			response->catf("%c%d", ch, (int)(platform->GetFanValue(i) * 100.0 + 0.5f));
-=======
 			response->catf("%c%d", ch, (int)lrintf(platform->GetFanValue(i) * 100.0));
->>>>>>> b6a4a9d9
 			ch = ',';
 		}
 
@@ -1044,24 +1036,10 @@
 #endif
 
 	// Spindles
-	int lastConfiguredSpindle = -1;
-	for (size_t spindle = 0; spindle < MaxSpindles; spindle++)
-	{
-		if (platform->AccessSpindle(spindle).GetToolNumber() != -1)
-		{
-			lastConfiguredSpindle = spindle;
-		}
-	}
-
-	if (lastConfiguredSpindle != -1)
-	{
-<<<<<<< HEAD
-		response->cat(",\"spindles\":[");
-		for (int i = 0; i <= lastConfiguredSpindle; i++)
-=======
+	if (gCodes->GetMachineType() == MachineType::cnc)
+	{
 		int lastConfiguredSpindle = -1;
 		for (size_t spindle = 0; spindle < MaxSpindles; spindle++)
->>>>>>> b6a4a9d9
 		{
 			if (platform->AccessSpindle(spindle).GetToolNumber() != -1)
 			{
