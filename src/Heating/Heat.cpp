--- conflicted
+++ resolved
@@ -970,9 +970,9 @@
 		boardAddress = CanId::NoAddress;
 	}
 #endif
-	bool newSensor = gb.Seen('Y');
-	if (newSensor)
-	{
+	if (gb.Seen('Y'))
+	{
+		// Creating a new sensor
 		WriteLocker lock(sensorsLock);
 
 		DeleteSensor(sensorNum);
@@ -989,29 +989,7 @@
 #else
 		TemperatureSensor * const newSensor = TemperatureSensor::Create(sensorNum, typeName.c_str(), reply);
 #endif
-<<<<<<< HEAD
 		if (newSensor == nullptr)
-=======
-			if (newSensor == nullptr)
-			{
-				return GCodeResult::error;
-			}
-
-			const GCodeResult rslt = newSensor->Configure(gb, reply);
-			if (rslt == GCodeResult::ok || rslt == GCodeResult::warning)
-			{
-				InsertSensor(newSensor);
-			}
-			else
-			{
-				delete newSensor;
-			}
-			return rslt;
-		}
-
-		const auto sensor = FindSensor(sensorNum);
-		if (sensor.IsNull())
->>>>>>> b32a23d8
 		{
 			return GCodeResult::error;
 		}
@@ -1028,6 +1006,7 @@
 		return rslt;
 	}
 
+	// Modifying or reporting on an existing sensor
 	const auto sensor = FindSensor(sensorNum);
 	if (sensor.IsNull())
 	{
