--- conflicted
+++ resolved
@@ -715,13 +715,9 @@
 			{
 				reply.printf("%" PRIu32 " points probed, min error %.3f, max error %.3f, mean %.3f, deviation %.3f\n",
 								numPointsProbed, (double)minError, (double)maxError, (double)mean, (double)deviation);
-<<<<<<< HEAD
 #if HAS_HIGH_SPEED_SD
-				error = SaveHeightMap(gb, reply);
+				error = TrySaveHeightMap(DefaultHeightMapFile, reply);
 #endif
-=======
-				error = TrySaveHeightMap(DefaultHeightMapFile, reply);
->>>>>>> 1c5827bb
 				reprap.GetMove().AccessHeightMap().ExtrapolateMissing();
 				reprap.GetMove().UseMesh(true);
 				const float absMean = fabsf(mean);
