/****************************************************************************************************

RepRapFirmware - G Codes

This class interprets G Codes from one or more sources, and calls the functions in Move, Heat etc
that drive the machine to do what the G Codes command.

-----------------------------------------------------------------------------------------------------

Version 0.1

13 February 2013

Adrian Bowyer
RepRap Professional Ltd
http://reprappro.com

Licence: GPL

****************************************************************************************************/

#ifndef GCODES_H
#define GCODES_H

#include "RepRapFirmware.h"
#include "RepRap.h"			// for type ResponseSource
#include "GCodeResult.h"
#include "Movement/RawMove.h"
#include "Libraries/sha1/sha1.h"
#include "Platform.h"		// for type EndStopHit
#include "GCodeInput.h"
#include "Trigger.h"
#include "Tools/Filament.h"
#include "FilamentMonitors/FilamentMonitor.h"
#include "RestorePoint.h"
#include "Movement/BedProbing/Grid.h"

const char feedrateLetter = 'F';						// GCode feedrate
const char extrudeLetter = 'E'; 						// GCode extrude

// Bits for T-code P-parameter to specify which macros are supposed to be run
constexpr uint8_t TFreeBit = 1 << 0;
constexpr uint8_t TPreBit = 1 << 1;
constexpr uint8_t TPostBit = 1 << 2;
constexpr uint8_t DefaultToolChangeParam = TFreeBit | TPreBit | TPostBit;

// Machine type enumeration. The numeric values must be in the same order as the corresponding M451..M453 commands.
enum class MachineType : uint8_t
{
	fff = 0,
	laser = 1,
	cnc = 2
};

enum class PauseReason
{
	user,			// M25 command received
	gcode,			// M25 or M226 command encountered in the file being printed
	filamentChange,	// M600 command
	trigger,		// external switch
	heaterFault,	// heater fault detected
	filament,		// filament monitor
#if HAS_SMART_DRIVERS
	stall,			// motor stall detected
#endif
#if HAS_VOLTAGE_MONITOR
	lowVoltage		// VIN voltage dropped below configured minimum
#endif
};

// Keep this in sync with PrintStopReason in Linux/MessageFormats.h
enum class StopPrintReason
{
	normalCompletion,
	userCancelled,
	abort
};

// Number of GCodeBuffer instances
constexpr size_t NumGCodeBuffers = 10;

//****************************************************************************************************

class LinuxInterface;

// The GCode interpreter

class GCodes INHERIT_OBJECT_MODEL
{
public:
	friend class LinuxInterface;

	GCodes(Platform& p);
	void Spin();														// Called in a tight loop to make this class work
	void Init();														// Set it up
	void Exit();														// Shut it down
	void Reset();														// Reset some parameter to defaults
	bool ReadMove(RawMove& m);											// Called by the Move class to get a movement set by the last G Code
	void ClearMove();
#if HAS_HIGH_SPEED_SD
	bool QueueFileToPrint(const char* fileName, const StringRef& reply);	// Open a file of G Codes to run
#endif
	void StartPrinting(bool fromStart);									// Start printing the file already selected
	void GetCurrentCoordinates(const StringRef& s) const;				// Write where we are into a string
	bool DoingFileMacro() const;										// Or still busy processing a macro file?
	FilePosition GetFilePosition() const;								// Return the current position of the file being printed in bytes
	void Diagnostics(MessageType mtype);								// Send helpful information out

	bool RunConfigFile(const char* fileName);							// Start running the config file
	bool IsDaemonBusy() const;											// Return true if the daemon is busy running config.g or a trigger file

	bool IsAxisHomed(unsigned int axis) const							// Has the axis been homed?
		{ return IsBitSet(axesHomed, axis); }
	void SetAxisIsHomed(unsigned int axis);								// Tell us that the axis is now homed
	void SetAxisNotHomed(unsigned int axis);							// Tell us that the axis is not homed
	void SetAllAxesNotHomed();											// Flag all axes as not homed

	float GetSpeedFactor() const;										// Return the current speed factor
#if SUPPORT_12864_LCD
	void SetSpeedFactor(float factor);									// Set the speed factor
#endif
	float GetExtrusionFactor(size_t extruder);							// Return the current extrusion factors
	void SetExtrusionFactor(size_t extruder, float factor);				// Set an extrusion factor

	float GetRawExtruderTotalByDrive(size_t extruder) const;			// Get the total extrusion since start of print, for one drive
	float GetTotalRawExtrusion() const { return rawExtruderTotal; }		// Get the total extrusion since start of print, all drives
	float GetTotalBabyStepOffset(size_t axis) const
		pre(axis < maxAxes);
	float GetUserCoordinate(size_t axis) const;							// Get the current user coordinate in the current workspace coordinate system

#if HAS_NETWORKING
	NetworkGCodeInput *GetHTTPInput() const { return httpInput; }
	NetworkGCodeInput *GetTelnetInput() const { return telnetInput; }
#endif

	bool IsFlashing() const { return isFlashing; }						// Is a new firmware binary going to be flashed?

	bool IsPaused() const;
	bool IsPausing() const;
	bool IsResuming() const;
	bool IsRunning() const;
	bool IsReallyPrinting() const;										// Return true if we are printing from SD card and not pausing, paused or resuming
	bool IsSimulating() const { return simulationMode != 0; }
	bool IsDoingToolChange() const { return doingToolChange; }
	bool IsHeatingUp() const;											// Return true if the SD card print is waiting for a heater to reach temperature

	bool AllAxesAreHomed() const;										// Return true if all axes are homed

	void StopPrint(StopPrintReason reason);								// Stop the current print

	void MoveStoppedByZProbe() { zProbeTriggered = true; }				// Called from the step ISR when the Z probe is triggered, causing the move to be aborted

	size_t GetTotalAxes() const { return numTotalAxes; }
	size_t GetVisibleAxes() const { return numVisibleAxes; }
	size_t GetNumExtruders() const { return numExtruders; }

	const char* GetMachineModeString() const;							// Get the name of the current machine mode

	void FilamentError(size_t extruder, FilamentSensorStatus fstat);
	void HandleHeaterFault(int heater);									// Respond to a heater fault

#if HAS_VOLTAGE_MONITOR
	bool LowVoltagePause();
	bool LowVoltageResume();
#endif

#if HAS_SMART_DRIVERS
	bool PauseOnStall(DriversBitmap stalledDrivers);
	bool ReHomeOnStall(DriversBitmap stalledDrivers);
#endif

	const char *GetAxisLetters() const { return axisLetters; }			// Return a null-terminated string of axis letters indexed by drive
	MachineType GetMachineType() const { return machineType; }
	bool LockMovementAndWaitForStandstill(const GCodeBuffer& gb);		// Lock movement and wait for pending moves to finish

#if SUPPORT_12864_LCD
	bool ProcessCommandFromLcd(const char *cmd);						// Process a GCode command from the 12864 LCD returning true if the command was accepted
	float GetItemCurrentTemperature(unsigned int itemNumber) const;
	float GetItemActiveTemperature(unsigned int itemNumber) const;
	float GetItemStandbyTemperature(unsigned int itemNumber) const;
	void SetItemActiveTemperature(unsigned int itemNumber, float temp);
	void SetItemStandbyTemperature(unsigned int itemNumber, float temp);
#endif

	float GetMappedFanSpeed() const { return lastDefaultFanSpeed; }		// Get the mapped fan speed
	void SetMappedFanSpeed(float f);									// Set the speeds of fans mapped for the current tool
	void HandleReply(GCodeBuffer& gb, GCodeResult rslt, const char *reply);	// Handle G-Code replies
	void EmergencyStop();												// Cancel everything
	bool GetLastPrintingHeight(float& height) const;					// Get the height in user coordinates of the last printing move

	void AssignGrid(float xRange[2], float yRange[2], float radius, float spacing[2]);	// Assign the heightmap using the given parameters
	void ActivateHeightmap(bool activate);										// (De-)Activate the height map

#if HAS_HIGH_SPEED_SD
	GCodeResult StartSDTiming(GCodeBuffer& gb, const StringRef& reply);	// Start timing SD card file writing
#endif

#if SUPPORT_WORKPLACE_COORDINATES
	unsigned int GetWorkplaceCoordinateSystemNumber() const { return currentCoordinateSystem + 1; }
#endif

protected:
	DECLARE_OBJECT_MODEL

private:
	GCodes(const GCodes&);												// private copy constructor to prevent copying

	enum class HeaterFaultState : uint8_t { noFault, pausePending, timing, stopping, stopped };

	// Resources that can be locked.
	// To avoid deadlock, if you need multiple resources then you must lock them in increasing numerical order.
	typedef unsigned int Resource;
	static const Resource MoveResource = 0;								// Movement system, including canned cycle variables
	static const Resource FileSystemResource = 1;						// Non-sharable parts of the file system
	static const Resource HeaterResourceBase = 2;
	static const Resource FanResourceBase = HeaterResourceBase + NumTotalHeaters;
	static const size_t NumResources = FanResourceBase + NumTotalFans;

	static_assert(NumResources <= 32, "Too many resources to keep a bitmap of them in class GCodeMachineState");

	bool LockResource(const GCodeBuffer& gb, Resource r);				// Lock the resource, returning true if success
	bool LockHeater(const GCodeBuffer& gb, int heater);
	bool LockFan(const GCodeBuffer& gb, int fan);
	bool LockFileSystem(const GCodeBuffer& gb);							// Lock the unshareable parts of the file system
	bool LockMovement(const GCodeBuffer& gb);							// Lock movement
	void GrabResource(const GCodeBuffer& gb, Resource r);				// Grab a resource even if it is already owned
	void GrabMovement(const GCodeBuffer& gb);							// Grab the movement lock even if it is already owned
	void UnlockResource(const GCodeBuffer& gb, Resource r);				// Unlock the resource if we own it
	void UnlockMovement(const GCodeBuffer& gb);							// Unlock the movement resource if we own it
	void UnlockAll(const GCodeBuffer& gb);								// Release all locks

	GCodeBuffer *GetGCodeBuffer(size_t index) const { return gcodeSources[index]; }
	void StartNextGCode(GCodeBuffer& gb, const StringRef& reply);		// Fetch a new or old GCode and process it
	void RunStateMachine(GCodeBuffer& gb, const StringRef& reply);		// Execute a step of the state machine
	void DoFilePrint(GCodeBuffer& gb, const StringRef& reply);			// Get G Codes from a file and print them
	bool DoFileMacro(GCodeBuffer& gb, const char* fileName, bool reportMissing, int codeRunning = 0);
																		// Run a GCode macro file, optionally report error if not found
	void FileMacroCyclesReturn(GCodeBuffer& gb);						// End a macro

	bool ActOnCode(GCodeBuffer& gb, const StringRef& reply);			// Do a G, M or T Code
	bool HandleGcode(GCodeBuffer& gb, const StringRef& reply);			// Do a G code
	bool HandleMcode(GCodeBuffer& gb, const StringRef& reply);			// Do an M code
	bool HandleTcode(GCodeBuffer& gb, const StringRef& reply);			// Do a T code
	bool HandleResult(GCodeBuffer& gb, GCodeResult rslt, const StringRef& reply, OutputBuffer *outBuf)
		pre(outBuf == nullptr || rslt == GCodeResult::ok);

	void HandleReply(GCodeBuffer& gb, OutputBuffer *reply);

	const char* DoStraightMove(GCodeBuffer& gb, bool isCoordinated) __attribute__((hot));	// Execute a straight move returning any error message
	const char* DoArcMove(GCodeBuffer& gb, bool clockwise)						// Execute an arc move returning any error message
		pre(segmentsLeft == 0; resourceOwners[MoveResource] == &gb);
	void FinaliseMove(GCodeBuffer& gb);											// Adjust the move parameters to account for segmentation and/or part of the move having been done already
	bool CheckEnoughAxesHomed(AxesBitmap axesMoved);							// Check that enough axes have been homed
	void AbortPrint(GCodeBuffer& gb);											// Cancel any print in progress

	GCodeResult DoDwell(GCodeBuffer& gb);										// Wait for a bit
	GCodeResult DoHome(GCodeBuffer& gb, const StringRef& reply);				// Home some axes
	GCodeResult ExecuteG30(GCodeBuffer& gb, const StringRef& reply);			// Probes at a given position - see the comment at the head of the function itself
	void InitialiseTaps();														// Set up to do the first of a possibly multi-tap probe
	void SetBedEquationWithProbe(int sParam, const StringRef& reply);			// Probes a series of points and sets the bed equation
	GCodeResult SetOrReportOffsets(GCodeBuffer& gb, const StringRef& reply);	// Deal with a G10
	GCodeResult SetPositions(GCodeBuffer& gb);									// Deal with a G92
	GCodeResult DoDriveMapping(GCodeBuffer& gb, const StringRef& reply);		// Deal with a M584
	GCodeResult ProbeTool(GCodeBuffer& gb, const StringRef& reply);				// Deal with a M585
	GCodeResult FindCenterOfCavity(GCodeBuffer& gb, const StringRef& reply, const bool towardsMin = true);	// Deal with a M675
	GCodeResult SetDateTime(GCodeBuffer& gb,const  StringRef& reply);			// Deal with a M905
	GCodeResult SavePosition(GCodeBuffer& gb,const  StringRef& reply);			// Deal with G60
	GCodeResult ConfigureDriver(GCodeBuffer& gb,const  StringRef& reply);		// Deal with M569

	bool LoadExtrusionAndFeedrateFromGCode(GCodeBuffer& gb, bool isPrintingMove);	// Set up the extrusion of a move

	bool Push(GCodeBuffer& gb, bool preserveLineNumber);						// Push feedrate etc on the stack
	void Pop(GCodeBuffer& gb, bool preserveLineNumber);							// Pop feedrate etc
	void DisableDrives();														// Turn the motors off
																				// Start saving GCodes in a file
	bool SendConfigToLine();													// Deal with M503

	GCodeResult OffsetAxes(GCodeBuffer& gb, const StringRef& reply);			// Set/report offsets

#if SUPPORT_WORKPLACE_COORDINATES
	GCodeResult GetSetWorkplaceCoordinates(GCodeBuffer& gb, const StringRef& reply, bool compute);	// Set workspace coordinates
	bool WriteWorkplaceCoordinates(FileStore *f) const;
#endif

	GCodeResult SetHeaterProtection(GCodeBuffer &gb, const StringRef &reply);	// Configure heater protection (M143)
	void SetPidParameters(GCodeBuffer& gb, int heater, const StringRef& reply); // Set the P/I/D parameters for a heater
	GCodeResult SetHeaterParameters(GCodeBuffer& gb, const StringRef& reply);	// Set the thermistor and ADC parameters for a heater
	GCodeResult SetHeaterModel(GCodeBuffer& gb, const StringRef& reply);		// Set the heater model
	GCodeResult ManageTool(GCodeBuffer& gb, const StringRef& reply);			// Create a new tool definition
	void SetToolHeaters(Tool *tool, float temperature, bool both);				// Set all a tool's heaters to the temperature, for M104/M109
	bool ToolHeatersAtSetTemperatures(const Tool *tool, bool waitWhenCooling, float tolerance) const;
																				// Wait for the heaters associated with the specified tool to reach their set temperatures
	void ReportToolTemperatures(const StringRef& reply, const Tool *tool, bool includeNumber) const;
	void GenerateTemperatureReport(const StringRef& reply) const;				// Store a standard-format temperature report in reply
	OutputBuffer *GenerateJsonStatusResponse(int type, int seq, ResponseSource source) const;	// Generate a M408 response
	void CheckReportDue(GCodeBuffer& gb, const StringRef& reply) const;			// Check whether we need to report temperatures or status

	void SavePosition(RestorePoint& rp, const GCodeBuffer& gb) const;			// Save position to a restore point
	void RestorePosition(const RestorePoint& rp, GCodeBuffer *gb);				// Restore user position from a restore point

	void SetMachinePosition(const float positionNow[MaxTotalDrivers], bool doBedCompensation = true); // Set the current position to be this
	void UpdateCurrentUserPosition();											// Get the current position from the Move class
	void ToolOffsetTransform(const float coordsIn[MaxAxes], float coordsOut[MaxAxes], AxesBitmap explicitAxes = 0) const;
																				// Convert user coordinates to head reference point coordinates
	void ToolOffsetInverseTransform(const float coordsIn[MaxAxes], float coordsOut[MaxAxes]) const;	// Convert head reference point coordinates to user coordinates
	float GetCurrentToolOffset(size_t axis) const;								// Get an axis offset of the current tool

	GCodeResult RetractFilament(GCodeBuffer& gb, bool retract);					// Retract or un-retract filaments
	GCodeResult LoadFilament(GCodeBuffer& gb, const StringRef& reply);			// Load the specified filament into a tool
	GCodeResult UnloadFilament(GCodeBuffer& gb, const StringRef& reply);		// Unload the current filament from a tool
	bool ChangeMicrostepping(size_t drive, unsigned int microsteps, bool interp) const; // Change microstepping on the specified drive
	void CheckTriggers();														// Check for and execute triggers
	void CheckFilament();														// Check for and respond to filament errors
	void CheckHeaterFault();													// Check for and respond to a heater fault, returning true if we should exit
	void DoEmergencyStop();														// Execute an emergency stop

	void DoPause(GCodeBuffer& gb, PauseReason reason, const char *msg)			// Pause the print
		pre(resourceOwners[movementResource] = &gb);

#if HAS_VOLTAGE_MONITOR || HAS_SMART_DRIVERS
	bool DoEmergencyPause();													// Do an emergency pause following loss of power or a motor stall
#endif

	bool IsMappedFan(unsigned int fanNumber);									// Return true if this fan number is currently being used as a print cooling fan
	void SaveFanSpeeds();														// Save the speeds of all fans

	GCodeResult DefineGrid(GCodeBuffer& gb, const StringRef &reply);			// Define the probing grid, returning true if error
#if HAS_HIGH_SPEED_SD
	GCodeResult LoadHeightMap(GCodeBuffer& gb, const StringRef& reply);			// Load the height map from file
<<<<<<< HEAD
	bool SaveHeightMap(GCodeBuffer& gb, const StringRef& reply) const;			// Save the height map to file
#endif
=======
	bool TrySaveHeightMap(const char *filename, const StringRef& reply) const;	// Save the height map to the specified file
	GCodeResult SaveHeightMap(GCodeBuffer& gb, const StringRef& reply) const;	// Save the height map to the file specified by P parameter
>>>>>>> 1c5827bb
	void ClearBedMapping();														// Stop using bed compensation
	GCodeResult ProbeGrid(GCodeBuffer& gb, const StringRef& reply);				// Start probing the grid, returning true if we didn't because of an error
	GCodeResult ConfigureTrigger(GCodeBuffer& gb, const StringRef& reply, int code);	// Handle M581
	GCodeResult CheckTrigger(GCodeBuffer& gb, const StringRef& reply, int code);		// Handle M582
	GCodeResult UpdateFirmware(GCodeBuffer& gb, const StringRef &reply);		// Handle M997
	GCodeResult SendI2c(GCodeBuffer& gb, const StringRef &reply);				// Handle M260
	GCodeResult ReceiveI2c(GCodeBuffer& gb, const StringRef &reply);			// Handle M261
#if HAS_HIGH_SPEED_SD || HAS_LINUX_INTERFACE
	GCodeResult SimulateFile(GCodeBuffer& gb, const StringRef &reply, const StringRef& file, bool updateFile);	// Handle M37 to simulate a whole file
	GCodeResult ChangeSimulationMode(GCodeBuffer& gb, const StringRef &reply, uint32_t newSimulationMode);		// Handle M37 to change the simulation mode
#endif
	GCodeResult WaitForPin(GCodeBuffer& gb, const StringRef &reply);			// Handle M577

#if HAS_HIGH_SPEED_SD
	GCodeResult WriteConfigOverrideFile(GCodeBuffer& gb, const StringRef& reply) const; // Write the config-override file
	bool WriteConfigOverrideHeader(FileStore *f) const;							// Write the config-override header
#endif

	void CopyConfigFinalValues(GCodeBuffer& gb);								// Copy the feed rate etc. from the daemon to the input channels

	MessageType GetMessageBoxDevice(GCodeBuffer& gb) const;						// Decide which device to display a message box on
	void DoManualProbe(GCodeBuffer& gb);										// Do a manual bed probe

	void AppendAxes(const StringRef& reply, AxesBitmap axes) const;				// Append a list of axes to a string

	void EndSimulation(GCodeBuffer *gb);								// Restore positions etc. when exiting simulation mode
	bool IsCodeQueueIdle() const;										// Return true if the code queue is idle

#if HAS_HIGH_SPEED_SD
	void SaveResumeInfo(bool wasPowerFailure);
#endif

	void NewMoveAvailable(unsigned int sl);								// Flag that a new move is available
	void NewMoveAvailable();											// Flag that a new move is available

	void SetMoveBufferDefaults();										// Set up default values in the move buffer
	void ChangeExtrusionFactor(unsigned int extruder, float factor);	// Change a live extrusion factor

#if SUPPORT_12864_LCD
	int GetHeaterNumber(unsigned int itemNumber) const;
#endif
	Pwm_t ConvertLaserPwm(float reqVal) const;

	// This function is called by other functions to account correctly for workplace coordinates, depending on whether the build configuration supports them.
	inline float GetWorkplaceOffset(size_t axis) const
	{
#if SUPPORT_WORKPLACE_COORDINATES
		return workplaceCoordinates[currentCoordinateSystem][axis];
#else
		return axisOffsets[axis];
#endif
	}

#ifdef SERIAL_AUX_DEVICE
	static bool emergencyStopCommanded;
	static void CommandEmergencyStop(UARTClass *p);
#endif

	Platform& platform;													// The RepRap machine

#if HAS_NETWORKING
	NetworkGCodeInput* httpInput;										// These cache incoming G-codes...
	NetworkGCodeInput* telnetInput;										// ...
#endif

	GCodeBuffer* gcodeSources[NumGCodeBuffers];							// The various sources of gcodes

	GCodeBuffer*& httpGCode = gcodeSources[0];
	GCodeBuffer*& telnetGCode = gcodeSources[1];
	GCodeBuffer*& fileGCode = gcodeSources[2];
	GCodeBuffer*& usbGCode = gcodeSources[3];
	GCodeBuffer*& auxGCode = gcodeSources[4];							// This one is for the PanelDue on the async serial interface
	GCodeBuffer*& daemonGCode = gcodeSources[5];						// Used for executing config.g and trigger macro files
	GCodeBuffer*& queuedGCode = gcodeSources[6];
	GCodeBuffer*& lcdGCode = gcodeSources[7];							// This one for the 12864 LCD
	GCodeBuffer*& spiGCode = gcodeSources[8];
	GCodeBuffer*& autoPauseGCode = gcodeSources[9];						// ***THIS ONE MUST BE LAST*** GCode state machine used to run macros on power fail, heater faults and filament out

	size_t nextGcodeSource;												// The one to check next

	const GCodeBuffer* resourceOwners[NumResources];					// Which gcode buffer owns each resource

	MachineType machineType;					// whether FFF, laser or CNC
	bool active;								// Live and running?
	bool isPaused;								// true if the print has been paused manually or automatically
	bool pausePending;							// true if we have been asked to pause but we are running a macro
	bool filamentChangePausePending;			// true if we have been asked to pause for a filament change but we are running a macro
	bool runningConfigFile;						// We are running config.g during the startup process
	bool doingToolChange;						// We are running tool change macros

#if HAS_VOLTAGE_MONITOR
	bool isPowerFailPaused;						// true if the print was paused automatically because of a power failure
	char *powerFailScript;						// the commands run when there is a power failure
#endif

	// The current user position now holds the requested user position after applying workplace coordinate offsets.
	// So we must subtract the workplace coordinate offsets when we want to display them.
	// We have chosen this approach because it allows us to switch workplace coordinates systems or turn off applying workplace offsets without having to update currentUserPosition.
	float currentUserPosition[MaxAxes];			// The current position of the axes as commanded by the input gcode, after accounting for workplace offset, before accounting for tool offset and Z hop
	float currentZHop;							// The amount of Z hop that is currently applied
	float lastPrintingMoveHeight;				// the Z coordinate in the last printing move, or a negative value if we don't know it

	// The following contain the details of moves that the Move module fetches
	// CAUTION: segmentsLeft should ONLY be changed from 0 to not 0 by calling NewMoveAvailable()!
	RawMove moveBuffer;							// Move details to pass to Move class
	unsigned int segmentsLeft;					// The number of segments left to do in the current move, or 0 if no move available
	unsigned int totalSegments;					// The total number of segments left in the complete move

	unsigned int segmentsLeftToStartAt;
	float moveFractionToStartAt;				// how much of the next move was printed before the power failure
	float moveFractionToSkip;
	float firstSegmentFractionToSkip;

	float arcCentre[MaxAxes];
	float arcRadius;
	float arcCurrentAngle;
	float arcAngleIncrement;
	bool doingArcMove;

	enum class SegmentedMoveState : uint8_t
	{
		inactive = 0,
		active,
		aborted
	};
	SegmentedMoveState segMoveState;

	AxesBitmap axesHomedBeforeSimulation;		// axes that were homed when we started the simulation
	RestorePoint simulationRestorePoint;		// The position and feed rate when we started a simulation

	RestorePoint numberedRestorePoints[NumRestorePoints];				// Restore points accessible using the R parameter in the G0/G1 command
	RestorePoint& pauseRestorePoint = numberedRestorePoints[1];			// The position and feed rate when we paused the print
	RestorePoint& toolChangeRestorePoint = numberedRestorePoints[2];	// The position and feed rate when we freed a tool
	RestorePoint& findCenterOfCavityRestorePoint = numberedRestorePoints[3];	// The position and feed rate when we found the lower boundary of cavity

	size_t numTotalAxes;						// How many axes we have
	size_t numVisibleAxes;						// How many axes are visible
	size_t numExtruders;						// How many extruders we have, or may have
	float axisScaleFactors[MaxAxes];			// Scale XYZ coordinates by this factor
	float virtualExtruderPosition;				// Virtual extruder position of the last move fed into the Move class
	float rawExtruderTotalByDrive[MaxExtruders]; // Extrusion amount in the last G1 command with an E parameter when in absolute extrusion mode
	float rawExtruderTotal;						// Total extrusion amount fed to Move class since starting print, before applying extrusion factor, summed over all drives

#if SUPPORT_WORKPLACE_COORDINATES
	static const size_t NumCoordinateSystems = 9;
	unsigned int currentCoordinateSystem;		// This is zero-based, where as the P parameter in the G10 command is 1-based
	float workplaceCoordinates[NumCoordinateSystems][MaxAxes];	// Workplace coordinate offsets
#else
	float axisOffsets[MaxAxes];					// M206 axis offsets
#endif

#if HAS_HIGH_SPEED_SD
	FileData fileToPrint;						// The next file to print
	FilePosition fileOffsetToPrint;				// The offset to print from
#endif

	char axisLetters[MaxAxes + 1];				// The names of the axes, with a null terminator
	bool limitAxes;								// Don't think outside the box
	bool noMovesBeforeHoming;					// Don't allow movement prior to homing the associates axes

	AxesBitmap toBeHomed;						// Bitmap of axes still to be homed
	AxesBitmap axesHomed;						// Bitmap of which axes have been homed

	float pausedFanSpeeds[NumTotalFans];			// Fan speeds when the print was paused or a tool change started
	float lastDefaultFanSpeed;					// Last speed given in a M106 command with on fan number
	float pausedDefaultFanSpeed;				// The speed of the default print cooling fan when the print was paused or a tool change started
	float speedFactor;							// speed factor as a percentage (normally 100.0)
	float extrusionFactors[MaxExtruders];		// extrusion factors (normally 1.0)
	float volumetricExtrusionFactors[MaxExtruders]; // Volumetric extrusion factors
	float currentBabyStepOffsets[MaxAxes];		// The accumulated axis offsets due to baby stepping requests

	// Z probe
	GridDefinition defaultGrid;					// The grid defined by the M557 command in config.g
	int32_t g30ProbePointIndex;					// the index of the point we are probing (G30 P parameter), or -1 if none
	int g30SValue;								// S parameter in the G30 command, or -2 if there wasn't one
	float g30HValue;							// H parameter in the G30 command, or 0.0 if there wasn't on
	float g30zStoppedHeight;					// the height to report after running G30 S-1
	float g30zHeightError;						// the height error last time we probed
	float g30PrevHeightError;					// the height error the previous time we probed
	float g30zHeightErrorSum;					// the sum of the height errors for the current probe point
	float g30zHeightErrorLowestDiff;			// the lowest difference we have seen between consecutive readings
	uint32_t lastProbedTime;					// time in milliseconds that the probe was last triggered
	volatile bool zProbeTriggered;				// Set by the step ISR when a move is aborted because the Z probe is triggered
	size_t gridXindex, gridYindex;				// Which grid probe point is next
	bool doingManualBedProbe;					// true if we are waiting for the user to jog the nozzle until it touches the bed
	bool probeIsDeployed;						// true if M401 has been used to deploy the probe and M402 has not yet been used t0 retract it
	bool hadProbingError;						// true if there was an error probing the last point
	bool zDatumSetByProbing;					// true if the Z position was last set by probing, not by an endstop switch or by G92
	uint8_t tapsDone;							// how many times we tapped the current point

	float simulationTime;						// Accumulated simulation time
	uint8_t simulationMode;						// 0 = not simulating, 1 = simulating, >1 are simulation modes for debugging
	bool exitSimulationWhenFileComplete;		// true if simulating a file
	bool updateFileWhenSimulationComplete;		// true if simulated time should be appended to the file

	// Firmware retraction settings
	float retractLength, retractExtra;			// retraction length and extra length to un-retract
	float retractSpeed;							// retract speed in mm/min
	float unRetractSpeed;						// un=retract speed in mm/min
	float retractHop;							// Z hop when retracting
	bool isRetracted;							// true if filament has been firmware-retracted

	// Triggers
	Trigger triggers[MaxTriggers];				// Trigger conditions
	TriggerNumbersBitmap triggersPending;		// Bitmap of triggers pending but not yet executed

	// Firmware update
	uint8_t firmwareUpdateModuleMap;			// Bitmap of firmware modules to be updated
	bool isFlashing;							// Is a new firmware binary going to be flashed?

	// Code queue
	GCodeQueue *codeQueue;						// Stores certain codes for deferred execution

#if HAS_HIGH_SPEED_SD
	// SHA1 hashing
	FileStore *fileBeingHashed;
	SHA1Context hash;
	bool StartHash(const char* filename);
	GCodeResult AdvanceHash(const StringRef &reply);
#endif

	// Filament monitoring
	FilamentSensorStatus lastFilamentError;
	size_t lastFilamentErrorExtruder;

	// Laser
	float laserMaxPower;
	bool laserPowerSticky;						// true if G1 S parameters are remembered across G1 commands

	// Heater fault handler
	HeaterFaultState heaterFaultState;			// whether there is a heater fault and what we have done about it so far
	uint32_t heaterFaultTime;					// when the heater fault occurred
	uint32_t heaterFaultTimeout;				// how long we wait for the user to fix it before turning everything off

	// Misc
	uint32_t lastWarningMillis;					// When we last sent a warning message for things that can happen very often
	AxesBitmap axesToSenseLength;				// The axes on which we are performing axis length sensing

	static constexpr uint32_t SdTimingByteIncrement = 8 * 1024;	// how many timing bytes we write at a time
	static constexpr const char *TimingFileName = "test.tst";	// the name of the file we write
	FileStore *sdTimingFile;					// file handle being used for SD card write timing
	uint32_t timingBytesRequested;				// how many bytes we were asked to write
	uint32_t timingBytesWritten;				// how many timing bytes we have written so far
	uint32_t timingStartMillis;

	int8_t lastAuxStatusReportType;				// The type of the last status report requested by PanelDue
	bool isWaiting;								// True if waiting to reach temperature
	bool cancelWait;							// Set true to cancel waiting
	bool displayNoToolWarning;					// True if we need to display a 'no tool selected' warning
	bool m501SeenInConfigFile;					// true if M501 was executed form config.g
	char filamentToLoad[FilamentNameLength];	// Name of the filament being loaded

	// Standard macro filenames
	static constexpr const char* BED_EQUATION_G = "bed.g";
	static constexpr const char* PAUSE_G = "pause.g";
	static constexpr const char* RESUME_G = "resume.g";
	static constexpr const char* CANCEL_G = "cancel.g";
	static constexpr const char* START_G = "start.g";
	static constexpr const char* STOP_G = "stop.g";
	static constexpr const char* SLEEP_G = "sleep.g";
	static constexpr const char* CONFIG_OVERRIDE_G = "config-override.g";
	static constexpr const char* DEPLOYPROBE_G = "deployprobe.g";
	static constexpr const char* RETRACTPROBE_G = "retractprobe.g";
	static constexpr const char* DefaultHeightMapFile = "heightmap.csv";
	static constexpr const char* LOAD_FILAMENT_G = "load.g";
	static constexpr const char* CONFIG_FILAMENT_G = "config.g";
	static constexpr const char* UNLOAD_FILAMENT_G = "unload.g";
	static constexpr const char* RESUME_AFTER_POWER_FAIL_G = "resurrect.g";
	static constexpr const char* RESUME_PROLOGUE_G = "resurrect-prologue.g";
	static constexpr const char* FILAMENT_CHANGE_G = "filament-change.g";
#if HAS_SMART_DRIVERS
	static constexpr const char* REHOME_G = "rehome.g";
#endif

	static constexpr const float MinServoPulseWidth = 544.0, MaxServoPulseWidth = 2400.0;
};

// Flag that a new move is available for consumption by the Move subsystem
// Code that sets up a new move should ensure that segmentsLeft is zero, then set up all the move parameters,
// then call this function to update SegmentsLeft safely in a multi-threaded environment
inline void GCodes::NewMoveAvailable(unsigned int sl)
{
	totalSegments = sl;
	__DMB();					// make sure that all the move details have been written first
	segmentsLeft = sl;			// set the number of segments to indicate that a move is available to be taken
}

// Flag that a new move is available for consumption by the Move subsystem
// This version is for when totalSegments has already be set up.
inline void GCodes::NewMoveAvailable()
{
	const unsigned int sl = totalSegments;
	__DMB();					// make sure that the move details have been written first
	segmentsLeft = sl;			// set the number of segments to indicate that a move is available to be taken
}

// Get the total baby stepping offset for an axis
inline float GCodes::GetTotalBabyStepOffset(size_t axis) const
{
	return currentBabyStepOffsets[axis];
}

//*****************************************************************************************************

#endif<|MERGE_RESOLUTION|>--- conflicted
+++ resolved
@@ -327,13 +327,9 @@
 	GCodeResult DefineGrid(GCodeBuffer& gb, const StringRef &reply);			// Define the probing grid, returning true if error
 #if HAS_HIGH_SPEED_SD
 	GCodeResult LoadHeightMap(GCodeBuffer& gb, const StringRef& reply);			// Load the height map from file
-<<<<<<< HEAD
-	bool SaveHeightMap(GCodeBuffer& gb, const StringRef& reply) const;			// Save the height map to file
-#endif
-=======
 	bool TrySaveHeightMap(const char *filename, const StringRef& reply) const;	// Save the height map to the specified file
 	GCodeResult SaveHeightMap(GCodeBuffer& gb, const StringRef& reply) const;	// Save the height map to the file specified by P parameter
->>>>>>> 1c5827bb
+#endif
 	void ClearBedMapping();														// Stop using bed compensation
 	GCodeResult ProbeGrid(GCodeBuffer& gb, const StringRef& reply);				// Start probing the grid, returning true if we didn't because of an error
 	GCodeResult ConfigureTrigger(GCodeBuffer& gb, const StringRef& reply, int code);	// Handle M581
