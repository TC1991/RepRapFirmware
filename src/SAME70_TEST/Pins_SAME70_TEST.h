--- conflicted
+++ resolved
@@ -1,19 +1,9 @@
 #ifndef PINS_SAME70_H__
 #define PINS_SAME70_H__
 
-<<<<<<< HEAD
 # define FIRMWARE_NAME		"RepRapFirmware for SAME70"
 # define DEFAULT_BOARD_TYPE BoardType::SamE70TestBoard
 # define IAP_FIRMWARE_FILE	"SAME70Firmware.bin"
-=======
-#define FIRMWARE_NAME		"RepRapFirmware for SAME70"
-#define DEFAULT_BOARD_TYPE BoardType::SamE70TestBoard
-const size_t NumFirmwareUpdateModules = 4;		// 3 modules, plus one for manual upload to WiFi module (module 2 not used)
-#define IAP_FIRMWARE_FILE	"SAME70Firmware.bin"
-#define WIFI_FIRMWARE_FILE	"DuetWiFiServer.bin"
-#define WIFI_WEB_FILE		"DuetWebControl.bin"
-#define IAP_UPDATE_FILE		"iape70.bin"		// need special build for SAME70
->>>>>>> a920aaeb
 
 // Features definition
 #define HAS_LWIP_NETWORKING		1
@@ -25,7 +15,6 @@
 #define HAS_VREF_MONITOR		0		// TBD
 #define ACTIVE_LOW_HEAT_ON		1
 
-<<<<<<< HEAD
 #define IAP_UPDATE_FILE		"iape70.bin"		// need special build for SAME70
 
 #if HAS_WIFI_NETWORKING
@@ -36,8 +25,6 @@
 const size_t NumFirmwareUpdateModules = 1;
 #endif
 
-=======
->>>>>>> a920aaeb
 #define SUPPORT_INKJET		0					// set nonzero to support inkjet control
 #define SUPPORT_ROLAND		0					// set nonzero to support Roland mill
 #define SUPPORT_SCANNER		0					// set zero to disable support for FreeLSS scanners
