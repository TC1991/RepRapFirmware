/*
 * Version.h
 *
 *  Created on: 25 Dec 2016
 *      Author: David
 */

#ifndef SRC_VERSION_H_
#define SRC_VERSION_H_

#ifndef VERSION
<<<<<<< HEAD
# define MAIN_VERSION	"3.02-alpha"
=======
# define MAIN_VERSION	"3.1.1"
>>>>>>> 56ef4ec4
# ifdef USE_CAN0
#  define VERSION_SUFFIX	" (CAN0)"
# else
#  define VERSION_SUFFIX	""
# endif
# define VERSION MAIN_VERSION VERSION_SUFFIX
#endif

#ifndef DATE
# define DATE "2020-05-19b2"
#endif

#define AUTHORS "reprappro, dc42, chrishamm, t3p3, dnewman, printm3d"

#endif /* SRC_VERSION_H_ */<|MERGE_RESOLUTION|>--- conflicted
+++ resolved
@@ -9,11 +9,7 @@
 #define SRC_VERSION_H_
 
 #ifndef VERSION
-<<<<<<< HEAD
 # define MAIN_VERSION	"3.02-alpha"
-=======
-# define MAIN_VERSION	"3.1.1"
->>>>>>> 56ef4ec4
 # ifdef USE_CAN0
 #  define VERSION_SUFFIX	" (CAN0)"
 # else
