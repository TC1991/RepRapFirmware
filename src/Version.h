--- conflicted
+++ resolved
@@ -22,11 +22,7 @@
 #endif
 
 #ifndef DATE
-<<<<<<< HEAD
-# define DATE "2018-04-30b5+1"
-=======
-# define DATE "2018-04-28b6"
->>>>>>> b23e785b
+# define DATE "2018-05-03b6+1"
 #endif
 
 #define AUTHORS "reprappro, dc42, chrishamm, t3p3, dnewman"
