--- conflicted
+++ resolved
@@ -19,11 +19,7 @@
 #endif
 
 #ifndef DATE
-<<<<<<< HEAD
-# define DATE "2020-05-19b1"
-=======
 # define DATE "2020-05-19b2"
->>>>>>> 9f44a398
 #endif
 
 #define AUTHORS "reprappro, dc42, chrishamm, t3p3, dnewman, printm3d"
