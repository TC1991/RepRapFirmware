--- conflicted
+++ resolved
@@ -10,20 +10,12 @@
 
 
 #ifndef VERSION
-<<<<<<< HEAD
-# define MAIN_VERSION	"3.0b5-ch"
-=======
-# define MAIN_VERSION	"3.0beta5+4"
->>>>>>> 1c5827bb
+# define MAIN_VERSION	"3.0b5+4-ch"
 # define VERSION MAIN_VERSION
 #endif
 
 #ifndef DATE
-<<<<<<< HEAD
-# define DATE "2019-06-18"
-=======
-# define DATE "2019-06-22b1"
->>>>>>> 1c5827bb
+# define DATE "2019-06-25"
 #endif
 
 #define AUTHORS "reprappro, dc42, chrishamm, t3p3, dnewman, printm3d"
