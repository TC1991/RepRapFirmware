--- conflicted
+++ resolved
@@ -334,7 +334,7 @@
 	if(homeX)
 	{
 		action[X_AXIS] = true;
-		moveToDo[X_AXIS] = platform->HomeDirection(X_AXIS)*2.0*platform->AxisLength(X_AXIS);
+		moveToDo[X_AXIS] = -2.0*platform->AxisLength(X_AXIS);
 		moveToDo[DRIVES] = platform->HomeFeedRate(X_AXIS);
 		if(DoCannedCycleMove(moveToDo, action, true))
 		{
@@ -347,7 +347,7 @@
 	if(homeY)
 	{
 		action[Y_AXIS] = true;
-		moveToDo[Y_AXIS] = platform->HomeDirection(Y_AXIS)*2.0*platform->AxisLength(Y_AXIS);
+		moveToDo[Y_AXIS] = -2.0*platform->AxisLength(Y_AXIS);
 		moveToDo[DRIVES] = platform->HomeFeedRate(Y_AXIS);
 		if(DoCannedCycleMove(moveToDo, action, true))
 		{
@@ -361,7 +361,7 @@
 	{
 		action[Z_AXIS] = true;
 		moveToDo[DRIVES] = platform->HomeFeedRate(Z_AXIS);
-		if(platform->IsZProbeEnabled() && homeZFinalMove)
+		if(homeZFinalMove)
 		{
 			moveToDo[Z_AXIS] = 0.0;
 			if(DoCannedCycleMove(moveToDo, action, false))
@@ -373,14 +373,9 @@
 			return false;
 		}else
 		{
-			moveToDo[Z_AXIS] = platform->HomeDirection(Z_AXIS)*2.0*platform->AxisLength(Z_AXIS);
+			moveToDo[Z_AXIS] = -2.0*platform->AxisLength(Z_AXIS);
 			if(DoCannedCycleMove(moveToDo, action, true))
 				homeZFinalMove = true;
-			if(!platform->IsZProbeEnabled())
-			{
-				homeZ = false;
-				return NoHome();
-			}
 			return false;
 		}
 	}
@@ -949,16 +944,7 @@
       result = DoHome();
       break;
 
-<<<<<<< HEAD
-    case 31:
-      if(!platform->IsZProbeEnabled())
-      {
-        platform->Message(HOST_MESSAGE, "Z Probe not supported\n");
-        break;
-      }
-=======
     case 31: // Return the probe value, or set probe variables
->>>>>>> b53832f4
     	if(gb->Seen(gCodeLetters[Z_AXIS]))
     	{
     		platform->SetZProbeStopHeight(gb->GetFValue());
@@ -971,11 +957,6 @@
     	break;
 
     case 32: // Probe Z at multiple positions and generate the bed transform
-      if(!platform->IsZProbeEnabled())
-      {
-        platform->Message(HOST_MESSAGE, "Z Probe not supported\n");
-        break;
-      }
     	result = DoMultipleZProbe();
     	break;
 
@@ -1050,16 +1031,6 @@
     	fileBeingPrinted = NULL;
     	break;
 
-<<<<<<< HEAD
-    case 31: //toggle the Z probe enable, M31 with nothing reports the status, M31 S0 = disable, M31 S1 = enable
-    	if(gb->Seen('S'))
-    		platform->EnableZProbe((bool)gb->GetIValue());
-    	if(platform->IsZProbeEnabled())
-    		platform->Message(HOST_MESSAGE, "Z Probe enabled \n");
-    	else
-    		platform->Message(HOST_MESSAGE, "Z Probe disabled \n");
-    	break;
-=======
     case 28: // Write to file
     	str = gb->GetUnprecedentedString();
     	OpenFileToWrite(str, gb, false);
@@ -1070,7 +1041,6 @@
     	platform->Message(HOST_MESSAGE, "GCode end-of-file being interpreted.\n");
     	break;
 
->>>>>>> b53832f4
     case 82:
     	if(drivesRelative)
     		for(int8_t extruder = AXES; extruder < DRIVES; extruder++)
