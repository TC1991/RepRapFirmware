--- conflicted
+++ resolved
@@ -83,12 +83,10 @@
 #define DISABLE_DRIVES {false, false, true, false} // Set true to disable a drive when it becomes idle
 #define LOW_STOP_PINS {11, 28, 60, 31}
 #define HIGH_STOP_PINS {-1, -1, -1, -1}
-#define HOME_DIRECTION {1,1,1,1} // 1 for Max/High, -1 for Min/ Low TODO replace with logic based on low/high pin allocations
 #define ENDSTOP_HIT 1 // when a stop == this it is hit
 #define POT_WIPES {0, 1, 2, 3} // Indices for motor current digipots (if any)
 #define SENSE_RESISTOR 0.1   // Stepper motor current sense resistor
 #define MAX_STEPPER_DIGIPOT_VOLTAGE ( 3.3*2.5/(2.7+2.5) ) // Stepper motor current reference voltage
-#define Z_PROBE_ENABLE false
 #define Z_PROBE_AD_VALUE 400
 #define Z_PROBE_STOP_HEIGHT 0.7 // mm
 #define Z_PROBE_PIN 0 // Analogue pin number
@@ -157,27 +155,6 @@
 /****************************************************************************************************/
 
 // Networking
-<<<<<<< HEAD
-//FIXME does not currently override the default in \libraries\EMAC\conf_eth.h
-// Enter a MAC address and IP address for your controller below.
-// The IP address will be dependent on your local network:
-//#define MAC { 0xDE, 0xAD, 0xBE, 0xEF, 0xFE, 0xED };
-//#define MAC_BYTES 6
-//
-//#define IP0 192
-//#define IP1 168
-//#define IP2 1
-//#define IP3 14
-//
-//#define IP_BYTES 4
-
-//#define ETH_B_PIN 10
-
-// port 80 is default for HTTP
-  
-//#define HTTP_PORT 80
-=======
->>>>>>> b53832f4
 
 // Seconds to wait after serving a page
  
@@ -480,25 +457,15 @@
   float HomeFeedRate(int8_t axis);
   void SetHomeFeedRate(int8_t axis, float value);
   EndStopHit Stopped(int8_t drive);
-<<<<<<< HEAD
-  float AxisLength(int8_t drive);
-  int8_t HomeDirection(int8_t drive);
-=======
   float AxisLength(int8_t axis);
   void SetAxisLength(int8_t axis, float value);
   
->>>>>>> b53832f4
   float ZProbeStopHeight();
   void SetZProbeStopHeight(float z);
   long ZProbe();
   void SetZProbe(int iZ);
-<<<<<<< HEAD
-  void EnableZProbe(bool enableZ);
-  bool IsZProbeEnabled();
-=======
   void SetZProbeType(int iZ);
   
->>>>>>> b53832f4
   // Heat and temperature
   
   float GetTemperature(int8_t heater); // Result is in degrees celsius
@@ -542,7 +509,6 @@
   bool driveEnabled[DRIVES];
   int8_t lowStopPins[DRIVES];
   int8_t highStopPins[DRIVES];
-  int8_t homeDirection[DRIVES];
   float maxFeedrates[DRIVES];  
   float accelerations[DRIVES];
   float driveStepsPerUnit[DRIVES];
@@ -797,11 +763,6 @@
   axisLengths[axis] = value;
 }
 
-inline int8_t Platform::HomeDirection(int8_t drive)
-{
-  return homeDirection[drive];
-}
-
 inline float Platform::MaxFeedrate(int8_t drive)
 {
   return maxFeedrates[drive];
@@ -836,28 +797,15 @@
 
 inline void Platform::SetZProbe(int iZ)
 {
-	if(!zProbeEnable)
-		zProbeEnable=true;
 	zProbeADValue = iZ;
 }
 
-<<<<<<< HEAD
-inline void Platform::EnableZProbe(bool enableZ)
-{
-	zProbeEnable=enableZ;
-}
-
-inline bool Platform::IsZProbeEnabled()
-{
-	return zProbeEnable;
-=======
 inline void Platform::SetZProbeType(int pt)
 {
 	if(pt != 0)
 		zProbePin = Z_PROBE_PIN;
 	else
 		zProbePin = -1;
->>>>>>> b53832f4
 }
 
 
